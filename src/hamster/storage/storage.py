--- conflicted
+++ resolved
@@ -21,14 +21,10 @@
 import logging
 logger = logging.getLogger(__name__)   # noqa: E402
 
-<<<<<<< HEAD
 from hamster.lib import datetime as dt
-=======
-import datetime as dt
 
 from textwrap import dedent
 
->>>>>>> 2c1eff5d
 from hamster.lib.fact import Fact, FactError
 
 
